<h1 align="center">Dream</h1>

<p align="center">
Easy-to-use, feature-complete Web framework without boilerplate.
</p>

<br>

<p align="center">
<img src="https://raw.githubusercontent.com/aantron/dream/master/docs/asset/sample.png"></img>
</p>

<p align="center">
  <a href="#quick-start">Quick Start</a> |
  <a href="http://dream.as">Playground</a> |
  <a href="https://github.com/aantron/dream/tree/master/example#readme">
    Tutorial</a> |
  <a href="https://aantron.github.io/dream/">Reference</a>
  &nbsp;&nbsp;
</p>

<br>
<br>

Dream is **one flat module** in **one package**, documented on
[**one page**][api-main], but with [**many examples**][tutorial]. It offers:

- [**WebSockets**][websocket] and [**GraphQL**][graphql] for your modern Web
  apps.
- [**HTML templates**][templates] with embedded OCaml or
  [Reason][reason-templates] &mdash; use existing skills!
- [**Sessions**][sessions] with pluggable storage [back ends][back-ends].
- Easy [**HTTPS** and **HTTP/2** support][https] &mdash; Dream runs without a
  proxy.
- Helpers for [**secure cookies**][cookies] and
  [**CSRF-safe forms**][forms].
- **Full-stack ML** with clients compiled by [**Melange**][melange],
  [**ReScript**][rescript], or [**js_of_ocaml**][jsoo].

<br>

...all without sacrificing ease of use &mdash; Dream has:

- A simple programming model &mdash; Web apps are [**just functions**][handler]!
- Composable [**middleware**][middleware] and [**routes**][routing].
- Unified, internationalization-friendly [**error handling**][errors].
- [**Cryptography**][crypto] helpers, key rotation, and a chosen cipher.
- A neat [**logger**][logging], and attention to configuring the OCaml runtime
  nicely.
- [**Deployment**][deploy] instructions for **Digital Ocean** and **Heroku**,
  with sample CI scripts.

<br>

Every part of the API is arranged to be easy to understand, use, and remember.
Dream sticks to base OCaml types like `string` and `list`, introducing only a
few [types][types] of its own &mdash; and some of those are just abbreviations
for bare functions!

The neat interface is not a limitation. Everything is still configurable by a
large number of optional arguments, and very loose coupling. Where necessary,
Dream exposes the lower-level machinery that it is composed from. For example,
the basic body and WebSocket readers [return strings][basic-read], but you can
also do [zero-copy streaming][streaming].

You can even run Dream as a [quite bare abstraction][raw] over its [underlying
set of HTTP libraries][vendor], where it acts only as minimal glue code between
their slightly different interfaces.

And, even though Dream is presented as one package for ordinary usage, it is
internally factored into [several sub-libraries][libs], according to the
different dependencies of each, for fast porting to different environments.

Dream is a low-level and unopinionated framework, and you can swap out its
conveniences. For example, you can use TyXML with [server-side JSX][jsx]
instead of Dream's built-in templates. You can bundle assets into a [single
Dream binary][one-binary], or use Dream in a subcommand. Dream tries to be as
functional as possible, touching global runtime state only lazily, when called
into.

[https]: https://github.com/aantron/dream/tree/master/example/l-https#files
[websocket]: https://github.com/aantron/dream/tree/master/example/k-websocket#files
[graphql]: https://github.com/aantron/dream/tree/master/example/w-graphql-subscription#files
[templates]: https://github.com/aantron/dream/tree/master/example/7-template#files
[reason-templates]: https://github.com/aantron/dream/tree/master/example/r-template#files
[middleware]: https://github.com/aantron/dream/tree/master/example/2-middleware#files
[handler]: https://aantron.github.io/dream/#type-handler
[routing]: https://github.com/aantron/dream/tree/master/example/3-router#files
[cookies]: https://aantron.github.io/dream/#cookies
[forms]: https://aantron.github.io/dream/#forms
[sessions]: https://github.com/aantron/dream/tree/master/example/b-session#files
[back-ends]: https://aantron.github.io/dream/#back-ends
[errors]: https://github.com/aantron/dream/tree/master/example/9-error#files
[crypto]: https://aantron.github.io/dream/#cryptography
[logging]: https://github.com/aantron/dream/tree/master/example/2-middleware#files
[melange]: https://github.com/aantron/dream/tree/master/example/r-fullstack-melange#files
[rescript]: https://github.com/aantron/dream/tree/master/example/w-fullstack-rescript#files
[jsoo]: https://github.com/aantron/dream/tree/master/example/w-fullstack-jsoo#files
[types]: https://aantron.github.io/dream/#types
[basic-read]: https://aantron.github.io/dream/#val-body
[streaming]: https://aantron.github.io/dream/#streaming
[raw]: https://aantron.github.io/dream/#builtin
[alpn]: https://en.wikipedia.org/wiki/Application-Layer_Protocol_Negotiation
[libs]: https://github.com/aantron/dream/tree/master/src
[deploy]: https://github.com/aantron/dream/tree/master/example#deploying
[jsx]: https://github.com/aantron/dream/tree/master/example/r-tyxml#files
[one-binary]: https://github.com/aantron/dream/tree/master/example/w-one-binary#files

<br>

## Quick start

<br>

<pre><b>bash -c "$(curl -fsSL https://raw.githubusercontent.com/aantron/dream/master/example/quickstart.sh)"</b></pre>

<br>

This downloads and runs [`quickstart.sh`][quickstart.sh], which does a
sandboxed build of one of the first [tutorials][tutorial],
[**`2-middleware`**][2-middleware]. It's mostly the same as:

```
git clone https://github.com/aantron/dream.git --recursive
cd dream/example/2-middleware
npm install esy && npx esy
npx esy start
```

Knowing that, you can start from any other [example][tutorial]. All of them
include their own build commands. They don't have to be subdirectories of
`dream` &mdash; you can copy them out to start your own project directory.
Especially consider starting with the [full-stack examples][fullstack], which
build both a Dream server and a JavaScript client.

### opam

```
opam install dream.1.0.0~alpha2
```

After that, go to one of the examples, such as [**`1-hello`**][1-hello], and
build it:

```
cd example/1-hello
dune exec --root . ./hello.exe
```

### Playground

Most of the examples are loaded into the [playground][playground]. For instance,
[**`2-middleware`**][2-middleware] is at
[http://dream.as/2-middleware][2-middleware-playground].

[esy-example]: https://github.com/aantron/dream/tree/master/example/w-esy#files
[quickstart.sh]: https://github.com/aantron/dream/blob/master/example/quickstart.sh
[esy]: https://esy.sh/
[2-middleware]: https://github.com/aantron/dream/tree/master/example/2-middleware#files
[playground]: http://dream.as
[2-middleware-playground]: http://dream.as/2-middleware

<br>

## Documentation

- [**Tutorial**][tutorial] &mdash; Threads together the first several examples
  of Dream, touching all the basic topics, including security. See the full list
  and start wherever you like, or begin at [**`1-hello`**][1-hello], the Dream
  version of *Hello, world!*
- [**Reason syntax**][reason-examples] &mdash; Several of the examples are
  written in Reason. See [**`r-hello`**][r-hello].
- [**Full-stack**][fullstack] &mdash; See skeleton projects
  [**`r-fullstack-melange`**][melange], [**`w-fullstack-rescript`**][rescript],
  and [**`w-fullstack-jsoo`**][jsoo].
- [**Deploying**][deploying] &mdash; Quick start instructions for
  small-to-medium deployments.
- [**Examples**][examples] &mdash; These cover various HTTP scenarios.
- [**API reference**][api-main]
- [Watching][fswatch] and [live reloading][reload].

[tutorial]: https://github.com/aantron/dream/tree/master/example#readme
[examples]: https://github.com/aantron/dream/tree/master/example#examples
[1-hello]: https://github.com/aantron/dream/tree/master/example/1-hello#files
[r-hello]: https://github.com/aantron/dream/tree/master/example/r-hello#files
[reason-examples]: https://github.com/aantron/dream/tree/master/example#reason
[deploying]: https://github.com/aantron/dream/tree/master/example#deploying
[api-main]: https://aantron.github.io/dream/#types
[fullstack]: https://github.com/aantron/dream/tree/master/example#full-stack
[fswatch]: https://github.com/aantron/dream/tree/master/example/w-fswatch#files
[reload]: https://github.com/aantron/dream/tree/master/example/w-live-reload#files

<br>

<<<<<<< HEAD
## Community projects

Here are some community projects that you can use for your Dream applications:

- [`dream-livereload`](https://github.com/tmattio/dream-livereload) - Live reloading for Dream applications.

  This is essentially the [`w-livereload`](https://github.com/aantron/dream/tree/master/example/w-live-reload#files) example extracted in a library for convenience.

- [`dream-cli`](https://github.com/tmattio/dream-cli) - Command Line Interface for Dream applications.

  It is useful when working with different environments (e.g. local, production) where some configuration need to be set at runtime.

- [`dream-encoding`](https://github.com/tmattio/dream-encoding) - Encoding primitives for Dream applications

  This allows, among other things, to compress responses according to the `Accept-Encoding` HTTP header.
=======
## Contact

Apart from the [issues](https://github.com/aantron/dream/issues), good places
to discuss Dream are...

- #dream on the [Reason Discord](https://discord.gg/YCTDuzbg).
- #webdev on the [OCaml Discord](https://discord.gg/DyhPFYGr)
- The [OCaml Discuss forum](https://discuss.ocaml.org/).

Highlight `@antron` to poke @aantron specifically.
>>>>>>> 80d6c097

<br>

## Contributing

All kinds of contributions are welcome, including examples, links to blogs,
related libraries, and, of course, PRs! See [CONTRIBUTING.md][contributing.md].

As an immediate note, if you'd like to clone the repo, be sure to use
`--recursive`, because Dream uses several git [submodules][vendor]:

```
git clone https://github.com/aantron/dream.git --recursive
```

[contributing.md]: https://github.com/aantron/dream/blob/master/docs/CONTRIBUTING.md

<br>

## Acknowledgements

Dream is based on work by the authors and contributors of its [**many
dependencies**][opamfile] and their transitive dependencies. There are, however,
several influences that cannot be discovered directly:

- Templates are inspired by [**ECaml**][ecaml] from [Alexander Markov][komar]
  and [**Embedded OCaml Templates**][eot] from [Emile Trotignon][trotignon].
- Dream's handler and middleware types are simplified from [**Opium**][opium] by
  [Rudi Grinberg][rgrinberg] and contributors.
- The lower-level HTTP and WebSocket servers are [vendored][vendor] copies of
  [Antonio Nuno Monteiro][anmonteiro]'s forks and original works, with credit
  also due to their contributors, and [Spiros Eliopoulos][seliopou] in
  particular, as the original author of two of the projects.
- The API docs are instantiated by [**Soupault**][soupault] from
  [Daniil Baturin][dmbaturin].
- The name was inspired by [**Morph**][morph] from [Ulrik Strid][ulrikstrid],
  which was itself partially inspired by [Opium][opium].
- [Raphael Rafatpanah][persianturtle] and [El-Hassan Wanas][foocraft] provided
  important early feedback.

[ecaml]: http://komar.in/en/code/ecaml
[komar]: https://github.com/apsheronets
[eot]: https://github.com/EmileTrotignon/embedded_ocaml_templates
[trotignon]: https://github.com/EmileTrotignon
[opamfile]: https://github.com/aantron/dream/blob/master/dream.opam
[opium]: https://github.com/rgrinberg/opium
[vendor]: https://github.com/aantron/dream/tree/master/src/vendor
[rgrinberg]: https://github.com/rgrinberg
[anmonteiro]: https://github.com/anmonteiro
[soupault]: https://github.com/dmbaturin/soupault
[dmbaturin]: https://github.com/dmbaturin
[morph]: https://github.com/reason-native-web/morph
[ulrikstrid]: https://github.com/ulrikstrid
[seliopou]: https://github.com/seliopou
[persianturtle]: https://github.com/persianturtle
[foocraft]: https://github.com/foocraft<|MERGE_RESOLUTION|>--- conflicted
+++ resolved
@@ -192,7 +192,6 @@
 
 <br>
 
-<<<<<<< HEAD
 ## Community projects
 
 Here are some community projects that you can use for your Dream applications:
@@ -208,7 +207,9 @@
 - [`dream-encoding`](https://github.com/tmattio/dream-encoding) - Encoding primitives for Dream applications
 
   This allows, among other things, to compress responses according to the `Accept-Encoding` HTTP header.
-=======
+
+<br>
+
 ## Contact
 
 Apart from the [issues](https://github.com/aantron/dream/issues), good places
@@ -219,7 +220,6 @@
 - The [OCaml Discuss forum](https://discuss.ocaml.org/).
 
 Highlight `@antron` to poke @aantron specifically.
->>>>>>> 80d6c097
 
 <br>
 
